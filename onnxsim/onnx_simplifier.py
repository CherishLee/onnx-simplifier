from collections import OrderedDict

from typing import List, Dict, Union, Optional, Tuple, Sequence
import copy

import onnx  # type: ignore
import onnx.helper  # type: ignore
import onnx.shape_inference  # type: ignore
import onnx.numpy_helper  # type: ignore
import onnxruntime as rt  # type: ignore
import onnxoptimizer  # type: ignore

import numpy as np  # type: ignore

TensorShape = List[int]
TensorShapes = Dict[Optional[str], TensorShape]


def add_features_to_output(m: onnx.ModelProto, nodes: List[onnx.NodeProto]) -> None:
    """
    Add features to output in pb, so that ONNX Runtime will output them.
    :param m: the model that will be run in ONNX Runtime
    :param nodes: nodes whose outputs will be added into the graph outputs
    """
    for node in nodes:
        for output in node.output:
            m.graph.output.extend([onnx.ValueInfoProto(name=output)])


def get_shape_from_value_info_proto(v: onnx.ValueInfoProto) -> List[int]:
    return [dim.dim_value for dim in v.type.tensor_type.shape.dim]


def get_value_info_all(m: onnx.ModelProto, name: str) -> Optional[onnx.ValueInfoProto]:
    for v in m.graph.value_info:
        if v.name == name:
            return v

    for v in m.graph.input:
        if v.name == name:
            return v

    for v in m.graph.output:
        if v.name == name:
            return v

    return None


def get_shape(m: onnx.ModelProto, name: str) -> TensorShape:
    """
    Note: This method relies on onnx shape inference, which is not reliable. So only use it on input or output tensors
    """
    v = get_value_info_all(m, name)
    if v is not None:
        return get_shape_from_value_info_proto(v)
    raise RuntimeError('Cannot get shape of "{}"'.format(name))


def get_elem_type(m: onnx.ModelProto, name: str) -> int:
    v = get_value_info_all(m, name)
    if v is not None:
        return v.type.tensor_type.elem_type
    raise RuntimeError('Cannot get shape dtype "{}"'.format(name))


def get_np_type_from_elem_type(elem_type: int) -> np.dtype:
    sizes = (None, np.float32, np.uint8, np.int8, np.uint16, np.int16, np.int32, np.int64, str, np.bool,
             np.float16, np.double, np.uint32, np.uint64, np.complex64, np.complex128, np.float16)
    assert len(sizes) == 17
    size = sizes[elem_type]
    assert size is not None
    return size


def get_input_names(model: onnx.ModelProto) -> List[str]:
    input_names = list(set([ipt.name for ipt in model.graph.input]) -
                       set([x.name for x in model.graph.initializer]))
    return input_names


def generate_rand_input(model, input_shapes: Optional[TensorShapes] = None):
    if input_shapes is None:
        input_shapes = {}
    input_names = get_input_names(model)
    full_input_shapes = {ipt: get_shape(model, ipt) for ipt in input_names}
    assert None not in input_shapes
    full_input_shapes.update(input_shapes)  # type: ignore
    for key, shape in full_input_shapes.items():
        if not np.all(np.array(shape) > 0):
            raise RuntimeError(
                'The shape of input "{}" has dynamic size, '
                'please determine the input size manually by --input-shape xxx'.format(key))

    inputs = {ipt: np.array(np.random.rand(*full_input_shapes[ipt]),
                            dtype=get_np_type_from_elem_type(get_elem_type(model, ipt))) for ipt in
              input_names}
    return inputs


def get_constant_nodes(m: onnx.ModelProto) -> List[onnx.NodeProto]:
    const_nodes = []
    const_tensors = [x.name for x in m.graph.initializer]
    const_tensors.extend([node.output[0]
                          for node in m.graph.node if node.op_type == 'Constant'])
    # The output shape of some node types is determined by the input value
    # we consider the output of this node doesn't have constant shape,
    # so we do not simplify a such node even if the node is Shape op
    dynamic_tensors = []

    def is_dynamic(node):
        if node.op_type in ['NonMaxSuppression', 'NonZero', 'Unique'] and node.input[0] not in const_tensors:
            return True
        if node.op_type in ['Reshape', 'Expand', 'Upsample', 'ConstantOfShape'] and len(node.input) > 1 and node.input[1] not in const_tensors:
            return True
        if node.op_type in ['Resize'] and ((len(node.input) > 2 and node.input[2] not in const_tensors) or (len(node.input) > 3 and node.input[3] not in const_tensors)):
            return True
        return False
    for node in m.graph.node:
        if any(x in dynamic_tensors for x in node.input):
            dynamic_tensors.extend(node.output)
        elif node.op_type == 'Shape':
            const_nodes.append(node)
            const_tensors.extend(node.output)
        elif is_dynamic(node):
            dynamic_tensors.extend(node.output)
        elif all([x in const_tensors for x in node.input]):
            const_nodes.append(node)
            const_tensors.extend(node.output)
    return copy.deepcopy(const_nodes)


def forward(model, input_data: Dict[str, np.ndarray] = None,
            input_shapes: Optional[TensorShapes] = None) -> Dict[str, np.ndarray]:
    if input_shapes is None:
        input_shapes = {}
    sess_options = rt.SessionOptions()
    sess_options.graph_optimization_level = rt.GraphOptimizationLevel(0)
    sess_options.log_severity_level = 3
<<<<<<< HEAD
    sess = rt.InferenceSession(model.SerializeToString(), sess_options=sess_options, providers=['CPUExecutionProvider'])
    inputs = generate_rand_input(model, input_shapes=input_shapes)
    if input_data:
        for input_name in input_shapes:
            if input_data[input_name] is not None:
                inputs[input_name] = input_data[input_name]
=======
    sess = rt.InferenceSession(model.SerializeToString(
    ), sess_options=sess_options, providers=['CPUExecutionProvider'])
    if inputs is None:
        inputs = generate_rand_input(model, input_shapes=input_shapes)
>>>>>>> 6938d8aa
    outputs = [x.name for x in sess.get_outputs()]
    run_options = rt.RunOptions()
    run_options.log_severity_level = 3
    res = OrderedDict(zip(outputs, sess.run(
        outputs, inputs, run_options=run_options)))
    return res


def forward_for_node_outputs(model: onnx.ModelProto, nodes: List[onnx.NodeProto],
                             input_shapes: Optional[TensorShapes] = None,
                             input_data: Dict[str, np.ndarray] = None) -> Dict[str, np.ndarray]:
    if input_shapes is None:
        input_shapes = {}
    model = copy.deepcopy(model)
    add_features_to_output(model, nodes)
    res = forward(model, input_data=input_data, input_shapes=input_shapes)
    return res


def insert_elem(repeated_container, index: int, element):
    repeated_container.extend([repeated_container[-1]])
    for i in reversed(range(index + 1, len(repeated_container) - 1)):
        repeated_container[i].CopyFrom(repeated_container[i - 1])
    repeated_container[index].CopyFrom(element)


def eliminate_const_nodes(model: onnx.ModelProto, const_nodes: List[onnx.NodeProto],
                          res: Dict[str, np.ndarray]) -> onnx.ModelProto:
    """
    :param model: the original onnx model
    :param const_nodes: const nodes detected by `get_constant_nodes`
    :param res: The dict containing all tensors, got by `forward_all`
    :return: the simplified onnx model. Redundant ops are all removed.
    """
    for i, node in enumerate(model.graph.node):
        if node in const_nodes:
            for output in node.output:
                new_node = copy.deepcopy(node)
                new_node.name = "node_" + output
                new_node.op_type = 'Constant'
                new_attr = onnx.helper.make_attribute(
                    'value',
                    onnx.numpy_helper.from_array(res[output], name=output)
                )
                del new_node.input[:]
                del new_node.attribute[:]
                del new_node.output[:]
                new_node.output.extend([output])
                new_node.attribute.extend([new_attr])
                insert_elem(model.graph.node, i + 1, new_node)
            del model.graph.node[i]

    return model


def optimize(model: onnx.ModelProto, skip_fuse_bn: bool, skipped_optimizers: Optional[Sequence[str]]) -> onnx.ModelProto:
    """
    :param model: The onnx model.
    :return: The optimized onnx model.
    Before simplifying, use this method to generate value_info, which is used in `forward_all`
    After simplifying, use this method to fold constants generated in previous step into initializer,
    and eliminate unused constants.
    """

    onnx.checker.check_model(model)
    onnx.helper.strip_doc_string(model)
<<<<<<< HEAD
    onnx.checker.check_model(model)
    optimizers_list = ['eliminate_deadend', 'eliminate_identity', 'eliminate_nop_dropout',
                       'eliminate_nop_monotone_argmax', 'eliminate_nop_pad',
                       'extract_constant_to_initializer', 'eliminate_unused_initializer',
                       'eliminate_nop_transpose', 'fuse_add_bias_into_conv',
                       # https://github.com/daquexian/onnx-simplifier/issues/31
                       # 'fuse_consecutive_concats',
                       'fuse_consecutive_log_softmax',
                       'fuse_consecutive_reduce_unsqueeze', 'fuse_consecutive_squeezes',
                       'fuse_consecutive_transposes', 'fuse_matmul_add_bias_into_gemm',
                       'fuse_pad_into_conv', 'fuse_transpose_into_gemm']
=======
    optimizers_list = onnxoptimizer.get_fuse_and_elimination_passes()
>>>>>>> 6938d8aa
    if not skip_fuse_bn:
        optimizers_list.append('fuse_bn_into_conv')
    if skipped_optimizers is not None:
        for opt in skipped_optimizers:
            try:
                optimizers_list.remove(opt)
            except ValueError:
                pass

    model = onnxoptimizer.optimize(model, optimizers_list,
                                   fixed_point=True)
    onnx.checker.check_model(model)
    return model


def check(model_opt: onnx.ModelProto, model_ori: onnx.ModelProto, n_times: int = 5,
          input_shapes: Optional[TensorShapes] = None) -> bool:
    """
    Warning: Some models (e.g., MobileNet) may fail this check by a small magnitude.
    Just ignore if it happens.
    :param input_shapes: Shapes of generated random inputs
    :param model_opt: The simplified ONNX model
    :param model_ori: The original ONNX model
    :param n_times: Generate n random inputs
    """
    if input_shapes is None:
        input_shapes = {}
    onnx.checker.check_model(model_opt)
    for i in range(n_times):
        print("Checking {}/{}...".format(i, n_times))
        rand_input = generate_rand_input(model_opt, input_shapes=input_shapes)
        res_opt = forward(model_opt, inputs=rand_input)
        res_ori = forward(model_ori, inputs=rand_input)

        for name in res_opt.keys():
            if not np.allclose(res_opt[name], res_ori[name], rtol=1e-4, atol=1e-5):
                print("Tensor {} changes after simplifying. The max diff is {}.".format(
                    name, np.max(np.abs(res_opt[name] - res_ori[name]))))
                print("Note that the checking is not always correct.")
                print("After simplifying:")
                print(res_opt[name])
                print("Before simplifying:")
                print(res_ori[name])
                print("----------------")
                return False
    return True


def clean_constant_nodes(const_nodes: List[onnx.NodeProto], res: Dict[str, np.ndarray]):
    """
    It seems not needed since commit 6f2a72, but maybe it still prevents some unknown bug
    :param const_nodes: const nodes detected by `get_constant_nodes`
    :param res: The dict containing all tensors, got by `forward_all`
    :return: The constant nodes which have an output in res
    """
    return [node for node in const_nodes if node.output[0] in res]


def check_and_update_input_shapes(model: onnx.ModelProto, input_shapes: TensorShapes) -> TensorShapes:
    input_names = get_input_names(model)
    if None in input_shapes:
        if len(input_names) == 1:
            input_shapes[input_names[0]] = input_shapes[None]
            del input_shapes[None]
        else:
            raise RuntimeError(
                'The model has more than 1 inputs, please use the format "input_name:dim0,dim1,...,dimN" in --input-shape')
    for x in input_shapes:
        if x not in input_names:
            raise RuntimeError(
                'The model doesn\'t have input named "{}"'.format(x))
    return input_shapes


def infer_shapes(model: onnx.ModelProto) -> onnx.ModelProto:
    try:
        model = onnx.shape_inference.infer_shapes(model)
    except:
        pass
    return model


def simplify(model: Union[str, onnx.ModelProto], check_n: int = 0, perform_optimization: bool = True,
<<<<<<< HEAD
             skip_fuse_bn: bool = False, input_shapes: Union[TensorShapes] = None,
             input_data: Dict[str, np.ndarray] = None) \
=======
             skip_fuse_bn: bool = False, input_shapes: Optional[TensorShapes] = None, skipped_optimizers: Optional[Sequence[str]] = None, skip_shape_inference=False) \
>>>>>>> 6938d8aa
        -> Tuple[onnx.ModelProto, bool]:
    if input_shapes is None:
        input_shapes = {}
    if input_data is None:
        input_data = {}
    else:
        for input_name in input_shapes:
            if input_name not in input_data or type(input_data[input_name]) != np.ndarray:
                input_data[input_name] = None
            else:
                shape = list(input_data[input_name].shape)

                # special case for single constant variables
                if not shape:
                    shape = [input_data[input_name].size]
                if shape != input_shapes[input_name]:
                    input_data[input_name] = None

    if type(model) == str:
        model = onnx.load(model)
    onnx.checker.check_model(model)
    model_ori = copy.deepcopy(model)
    if not skip_shape_inference:
        model = infer_shapes(model)

    input_shapes = check_and_update_input_shapes(model, input_shapes)

    if perform_optimization:
        model = optimize(model, skip_fuse_bn, skipped_optimizers)

    const_nodes = get_constant_nodes(model)
<<<<<<< HEAD
    res = forward_for_node_outputs(model, const_nodes, input_shapes=input_shapes, input_data=input_data)
=======
    res = forward_for_node_outputs(
        model, const_nodes, input_shapes=input_shapes)
>>>>>>> 6938d8aa
    const_nodes = clean_constant_nodes(const_nodes, res)
    model = eliminate_const_nodes(model, const_nodes, res)
    onnx.checker.check_model(model)

    if not skip_shape_inference:
        model = infer_shapes(model)
    if perform_optimization:
        model = optimize(model, skip_fuse_bn, skipped_optimizers)

    check_ok = check(model_ori, model, check_n, input_shapes=input_shapes)

    return model, check_ok<|MERGE_RESOLUTION|>--- conflicted
+++ resolved
@@ -1,4 +1,5 @@
 from collections import OrderedDict
+from functools import reduce
 
 from typing import List, Dict, Union, Optional, Tuple, Sequence
 import copy
@@ -13,7 +14,8 @@
 import numpy as np  # type: ignore
 
 TensorShape = List[int]
-TensorShapes = Dict[Optional[str], TensorShape]
+TensorShapes = Dict[str, TensorShape]
+TensorShapesWithOptionalKey = Dict[Optional[str], TensorShape]
 
 
 def add_features_to_output(m: onnx.ModelProto, nodes: List[onnx.NodeProto]) -> None:
@@ -79,23 +81,34 @@
     return input_names
 
 
-def generate_rand_input(model, input_shapes: Optional[TensorShapes] = None):
+def generate_specific_rand_input(model, input_shapes: TensorShapes):
+    """
+    Only generate rand inputs whose shape in `input_shapes`
+    """
+
+    for key, shape in input_shapes.items():
+        if not np.all(np.array(shape) > 0):
+            raise RuntimeError(
+                'The shape of input "{}" has dynamic size "{}", '
+                'please determine the input size manually by --input-shape xxx'.format(key, shape))
+
+    inputs = {ipt: np.array(np.random.rand(*input_shapes[ipt]),
+                            dtype=get_np_type_from_elem_type(get_elem_type(model, ipt))) for ipt in
+              input_shapes}
+    return inputs
+
+
+def generate_all_rand_input(model, input_shapes: Optional[TensorShapes] = None):
+    """
+    Generate random array for all inputs of a model
+    """
     if input_shapes is None:
         input_shapes = {}
     input_names = get_input_names(model)
     full_input_shapes = {ipt: get_shape(model, ipt) for ipt in input_names}
     assert None not in input_shapes
     full_input_shapes.update(input_shapes)  # type: ignore
-    for key, shape in full_input_shapes.items():
-        if not np.all(np.array(shape) > 0):
-            raise RuntimeError(
-                'The shape of input "{}" has dynamic size, '
-                'please determine the input size manually by --input-shape xxx'.format(key))
-
-    inputs = {ipt: np.array(np.random.rand(*full_input_shapes[ipt]),
-                            dtype=get_np_type_from_elem_type(get_elem_type(model, ipt))) for ipt in
-              input_names}
-    return inputs
+    return generate_specific_rand_input(model, full_input_shapes)
 
 
 def get_constant_nodes(m: onnx.ModelProto) -> List[onnx.NodeProto]:
@@ -137,19 +150,21 @@
     sess_options = rt.SessionOptions()
     sess_options.graph_optimization_level = rt.GraphOptimizationLevel(0)
     sess_options.log_severity_level = 3
-<<<<<<< HEAD
-    sess = rt.InferenceSession(model.SerializeToString(), sess_options=sess_options, providers=['CPUExecutionProvider'])
-    inputs = generate_rand_input(model, input_shapes=input_shapes)
-    if input_data:
-        for input_name in input_shapes:
-            if input_data[input_name] is not None:
-                inputs[input_name] = input_data[input_name]
-=======
     sess = rt.InferenceSession(model.SerializeToString(
     ), sess_options=sess_options, providers=['CPUExecutionProvider'])
-    if inputs is None:
-        inputs = generate_rand_input(model, input_shapes=input_shapes)
->>>>>>> 6938d8aa
+
+    input_names = get_input_names(model)
+    inputs = {}
+    for name in input_names:
+        if input_data is not None and input_data.get(name, None) is not None:
+            inputs[name] = input_data[name]
+        else:
+            if input_shapes is not None and input_shapes.get(name, None) is not None:
+                shape = input_shapes[name]
+            else:
+                shape = get_shape(model, name)
+            inputs.update(generate_specific_rand_input(model, {name: shape}))
+
     outputs = [x.name for x in sess.get_outputs()]
     run_options = rt.RunOptions()
     run_options.log_severity_level = 3
@@ -216,21 +231,7 @@
 
     onnx.checker.check_model(model)
     onnx.helper.strip_doc_string(model)
-<<<<<<< HEAD
-    onnx.checker.check_model(model)
-    optimizers_list = ['eliminate_deadend', 'eliminate_identity', 'eliminate_nop_dropout',
-                       'eliminate_nop_monotone_argmax', 'eliminate_nop_pad',
-                       'extract_constant_to_initializer', 'eliminate_unused_initializer',
-                       'eliminate_nop_transpose', 'fuse_add_bias_into_conv',
-                       # https://github.com/daquexian/onnx-simplifier/issues/31
-                       # 'fuse_consecutive_concats',
-                       'fuse_consecutive_log_softmax',
-                       'fuse_consecutive_reduce_unsqueeze', 'fuse_consecutive_squeezes',
-                       'fuse_consecutive_transposes', 'fuse_matmul_add_bias_into_gemm',
-                       'fuse_pad_into_conv', 'fuse_transpose_into_gemm']
-=======
     optimizers_list = onnxoptimizer.get_fuse_and_elimination_passes()
->>>>>>> 6938d8aa
     if not skip_fuse_bn:
         optimizers_list.append('fuse_bn_into_conv')
     if skipped_optimizers is not None:
@@ -261,9 +262,9 @@
     onnx.checker.check_model(model_opt)
     for i in range(n_times):
         print("Checking {}/{}...".format(i, n_times))
-        rand_input = generate_rand_input(model_opt, input_shapes=input_shapes)
-        res_opt = forward(model_opt, inputs=rand_input)
-        res_ori = forward(model_ori, inputs=rand_input)
+        rand_input = generate_all_rand_input(model_opt, input_shapes=input_shapes)
+        res_opt = forward(model_opt, input_data=rand_input)
+        res_ori = forward(model_ori, input_data=rand_input)
 
         for name in res_opt.keys():
             if not np.allclose(res_opt[name], res_ori[name], rtol=1e-4, atol=1e-5):
@@ -289,7 +290,7 @@
     return [node for node in const_nodes if node.output[0] in res]
 
 
-def check_and_update_input_shapes(model: onnx.ModelProto, input_shapes: TensorShapes) -> TensorShapes:
+def check_and_update_input_shapes(model: onnx.ModelProto, input_shapes: TensorShapesWithOptionalKey) -> TensorShapes:
     input_names = get_input_names(model)
     if None in input_shapes:
         if len(input_names) == 1:
@@ -302,7 +303,7 @@
         if x not in input_names:
             raise RuntimeError(
                 'The model doesn\'t have input named "{}"'.format(x))
-    return input_shapes
+    return input_shapes # type: ignore
 
 
 def infer_shapes(model: onnx.ModelProto) -> onnx.ModelProto:
@@ -314,29 +315,26 @@
 
 
 def simplify(model: Union[str, onnx.ModelProto], check_n: int = 0, perform_optimization: bool = True,
-<<<<<<< HEAD
-             skip_fuse_bn: bool = False, input_shapes: Union[TensorShapes] = None,
-             input_data: Dict[str, np.ndarray] = None) \
-=======
-             skip_fuse_bn: bool = False, input_shapes: Optional[TensorShapes] = None, skipped_optimizers: Optional[Sequence[str]] = None, skip_shape_inference=False) \
->>>>>>> 6938d8aa
+             skip_fuse_bn: bool = False, input_shapes: Optional[TensorShapesWithOptionalKey] = None, 
+             skipped_optimizers: Optional[Sequence[str]] = None, skip_shape_inference=False, 
+             input_data: Optional[Dict[str, np.ndarray]] = None) \
         -> Tuple[onnx.ModelProto, bool]:
+    """
+    :param model: onnx ModelProto object or file path
+    :param check_n: The simplified model will be checked for `check_n` times by random inputs
+    :param perform_optimization: Whether to run onnx optimizer on the model
+    :param skip_fuse_bn: Skip fuse_bn_into_conv onnx optimizer
+    :param input_shapes: If the model has dynamic input shape, user must pass a fixed input shape 
+            since onnxsim doesn't support dynamic input shape
+    :param skipped_optimizers: Skip some specific onnx optimizers
+    :param skip_shape_inference: Skip shape inference (sometimes shape inference will crash)
+    :param input_data: Feed custom input data for checking if needed
+    :return: A tuple (simplified model, success(True) or failed(False))
+    """
     if input_shapes is None:
         input_shapes = {}
     if input_data is None:
         input_data = {}
-    else:
-        for input_name in input_shapes:
-            if input_name not in input_data or type(input_data[input_name]) != np.ndarray:
-                input_data[input_name] = None
-            else:
-                shape = list(input_data[input_name].shape)
-
-                # special case for single constant variables
-                if not shape:
-                    shape = [input_data[input_name].size]
-                if shape != input_shapes[input_name]:
-                    input_data[input_name] = None
 
     if type(model) == str:
         model = onnx.load(model)
@@ -345,18 +343,28 @@
     if not skip_shape_inference:
         model = infer_shapes(model)
 
-    input_shapes = check_and_update_input_shapes(model, input_shapes)
+    input_names = get_input_names(model)
+    for input_name, data in input_data.items():
+        if input_name not in input_names:
+            raise RuntimeError('The model doesn\'t have input named "{}"'.format(input_name))
+
+        shape = list(input_data[input_name].shape)
+
+        # special case for single constant variables (with shape [])
+        if len(shape) == 0:
+            shape = [input_data[input_name].size]
+        if input_name in input_shapes and shape != input_shapes[input_name]:
+            raise RuntimeError('The shape of input_data[{}] is not the same with input_shape[{}]'.format(input_name, input_name))
+        elif input_name not in input_shapes:
+            input_shapes[input_name] = shape
+
+    updated_input_shapes = check_and_update_input_shapes(model, input_shapes)
 
     if perform_optimization:
         model = optimize(model, skip_fuse_bn, skipped_optimizers)
 
     const_nodes = get_constant_nodes(model)
-<<<<<<< HEAD
-    res = forward_for_node_outputs(model, const_nodes, input_shapes=input_shapes, input_data=input_data)
-=======
-    res = forward_for_node_outputs(
-        model, const_nodes, input_shapes=input_shapes)
->>>>>>> 6938d8aa
+    res = forward_for_node_outputs(model, const_nodes, input_shapes=updated_input_shapes, input_data=input_data)
     const_nodes = clean_constant_nodes(const_nodes, res)
     model = eliminate_const_nodes(model, const_nodes, res)
     onnx.checker.check_model(model)
@@ -366,6 +374,6 @@
     if perform_optimization:
         model = optimize(model, skip_fuse_bn, skipped_optimizers)
 
-    check_ok = check(model_ori, model, check_n, input_shapes=input_shapes)
+    check_ok = check(model_ori, model, check_n, input_shapes=updated_input_shapes)
 
     return model, check_ok